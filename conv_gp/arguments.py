--- conflicted
+++ resolved
@@ -12,11 +12,8 @@
             help="What to call the experiment. Determines the directory where results are dumped.")
     parser.add_argument('--lr-decay-steps', type=int, default=100000,
             help="The program uses exponential learning rate decay with 0.1 decay every lr-decay-steps.")
-<<<<<<< HEAD
-    parser.add_argument('--test-every', type=int, default=50000,
-=======
+
     parser.add_argument('--test-every', type=int, default=50,
->>>>>>> 24d116df
             help="How often to evaluate the test accuracy. Unit optimization iterations.")
     parser.add_argument('--test-size', type=int, default=10000)
     parser.add_argument('--num-samples', type=int, default=10)
@@ -30,15 +27,9 @@
 
     parser.add_argument('-M', type=str, default='384,384,384',
             help="How many inducing points to use at each layer.")
-<<<<<<< HEAD
-    parser.add_argument('--feature-maps', type=str, default='10')
-    parser.add_argument('--filter-sizes', type=str, default='5,5')
-    parser.add_argument('--strides', type=str, default='2,1')
-=======
     parser.add_argument('--feature-maps', type=str, default='16,32')
     parser.add_argument('--filter-sizes', type=str, default='5,5,3')
-    parser.add_argument('--strides', type=str, default='1,1')
->>>>>>> 24d116df
+    parser.add_argument('--strides', type=str, default='2,2,1')
     parser.add_argument('--base-kernel', type=str, default='rbf')
     parser.add_argument('--white', action='store_true', default=False)
 
